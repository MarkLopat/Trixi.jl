--- conflicted
+++ resolved
@@ -1,20 +1,11 @@
 # https://docs.codecov.io/docs/codecovyml-reference
 
-<<<<<<< HEAD
-# We have 5 parallel jobs on Travis CI
+# We have 8 * 3 parallel jobs in ci.yml
 codecov:
   notify:
-    after_n_builds: 5
+    after_n_builds: 24
 comment:
-  after_n_builds: 5
-=======
-# We have 6 * 3 parallel jobs in ci.yml
-codecov:
-  notify:
-    after_n_builds: 18
-comment:
-  after_n_builds: 18
->>>>>>> 20317291
+  after_n_builds: 24
 
 coverage:
   range: 70..95
