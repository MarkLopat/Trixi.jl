--- conflicted
+++ resolved
@@ -24,14 +24,10 @@
   test_examples_2d = Dict(
     "TreeMesh" => ("tree_2d_dgsem", "elixir_euler_blast_wave_amr.jl"),
     "StructuredMesh" => ("structured_2d_dgsem", "elixir_euler_source_terms_waving_flag.jl"),
-<<<<<<< HEAD
-    "UnstructuredMesh2D" => ("unstructured_2d_dgsem", "elixir_euler_wall_bc.jl"),
-    "Coupled StructuredMesh" => ("structured_2d_dgsem", "elixir_euler_source_terms_ring_coupled.jl")
-=======
     "UnstructuredMesh" => ("unstructured_2d_dgsem", "elixir_euler_basic.jl"),
     "P4estMesh" => ("p4est_2d_dgsem", "elixir_euler_source_terms_nonperiodic.jl"),
     "DGMulti" => ("dgmulti_2d", "elixir_euler_weakform.jl"),
->>>>>>> 3cc3c95b
+    "Coupled StructuredMesh" => ("structured_2d_dgsem", "elixir_euler_source_terms_ring_coupled.jl")
   )
 
   @testset "PlotData2D, PlotDataSeries, PlotMesh with $mesh" for mesh in keys(test_examples_2d)
@@ -105,31 +101,14 @@
       end
     end
 
-<<<<<<< HEAD
     if mesh != "Coupled StructuredMesh"
       @testset "1D plot from 2D solution" begin
-        @testset "Create 1D plot as slice" begin
-          @test_nowarn_debug PlotData1D(sol, slice=:y, point=(-0.5, 0.0)) isa PlotData1D
-          pd1D = PlotData1D(sol, slice=:y, point=(-0.5, 0.0))
-          @test_nowarn_debug plot(pd1D)
-=======
-    @testset "1D plot from 2D solution" begin
-      if mesh != "DGMulti"
-        @testset "Create 1D plot as slice" begin
-          @test_nowarn_debug PlotData1D(sol, slice=:y, point=(0.5, 0.0)) isa PlotData1D
-          pd1D = PlotData1D(sol, slice=:y, point=(0.5, 0.0))
-          @test_nowarn_debug Plots.plot(pd1D)
-        end
-      end
-
-      if mesh == "TreeMesh"
-        @testset "Create 1D plot along curve" begin
-          curve = zeros(2,10)
-          curve[1,:] = range(-1,-0.5,length=10)
-          @test_nowarn_debug PlotData1D(sol, curve=curve) isa PlotData1D
-          pd1D = PlotData1D(sol, curve=curve)
-          @test_nowarn_debug Plots.plot(pd1D)
->>>>>>> 3cc3c95b
+        if mesh != "DGMulti"
+          @testset "Create 1D plot as slice" begin
+            @test_nowarn_debug PlotData1D(sol, slice=:y, point=(0.5, 0.0)) isa PlotData1D
+            pd1D = PlotData1D(sol, slice=:y, point=(0.5, 0.0))
+            @test_nowarn_debug Plots.plot(pd1D)
+          end
         end
 
         if mesh == "TreeMesh"
@@ -138,7 +117,17 @@
             curve[1,:] = range(-1,-0.5,length=10)
             @test_nowarn_debug PlotData1D(sol, curve=curve) isa PlotData1D
             pd1D = PlotData1D(sol, curve=curve)
-            @test_nowarn_debug plot(pd1D)
+            @test_nowarn_debug Plots.plot(pd1D)
+          end
+
+          if mesh == "TreeMesh"
+            @testset "Create 1D plot along curve" begin
+              curve = zeros(2,10)
+              curve[1,:] = range(-1,-0.5,length=10)
+              @test_nowarn_debug PlotData1D(sol, curve=curve) isa PlotData1D
+              pd1D = PlotData1D(sol, curve=curve)
+              @test_nowarn_debug plot(pd1D)
+            end
           end
         end
       end
