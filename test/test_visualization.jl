module TestVisualization

using Test
using Trixi
using Plots

# We use CairoMakie to avoid some CI-related issues with GLMakie. CairoMakie does not support
# interactive visualization through `iplot`, but it can be used as a testing backend for Trixi's
# Makie-based visualization.
using CairoMakie

include("test_trixi.jl")

# pathof(Trixi) returns /path/to/Trixi/src/Trixi.jl, dirname gives the parent directory
EXAMPLES_DIR = joinpath(pathof(Trixi) |> dirname |> dirname, "examples", "tree_2d_dgsem")

# Start with a clean environment: remove Trixi output directory if it exists
outdir = "out"
isdir(outdir) && rm(outdir, recursive=true)

# Run various visualization tests
@testset "Visualization tests" begin
  # Run 2D tests with elixirs for all mesh types
  test_examples_2d = Dict(
    "TreeMesh" => ("tree_2d_dgsem", "elixir_euler_blast_wave_amr.jl"),
    "StructuredMesh" => ("structured_2d_dgsem", "elixir_euler_source_terms_waving_flag.jl"),
    "UnstructuredMesh" => ("unstructured_2d_dgsem", "elixir_euler_basic.jl"),
    "P4estMesh" => ("p4est_2d_dgsem", "elixir_euler_source_terms_nonconforming_unstructured_flag.jl"),
    "DGMulti" => ("dgmulti_2d", "elixir_euler_weakform.jl"),
    "Coupled StructuredMesh" => ("structured_2d_dgsem", "elixir_euler_source_terms_ring_coupled.jl")
  )

  @testset "PlotData2D, PlotDataSeries, PlotMesh with $mesh" for mesh in keys(test_examples_2d)
    # Run Trixi
    directory, elixir = test_examples_2d[mesh]
    @test_nowarn_debug trixi_include(@__MODULE__, joinpath(examples_dir(), directory, elixir),
                                     tspan=(0,0.1))

    # Constructor tests
    if mesh == "TreeMesh"
      @test PlotData2D(sol) isa Trixi.PlotData2DCartesian
      @test PlotData2D(sol; nvisnodes=0, grid_lines=false, solution_variables=cons2cons) isa Trixi.PlotData2DCartesian
      @test Trixi.PlotData2DTriangulated(sol) isa Trixi.PlotData2DTriangulated
    else
      @test PlotData2D(sol) isa Trixi.PlotData2DTriangulated
      @test PlotData2D(sol; nvisnodes=0, solution_variables=cons2cons) isa Trixi.PlotData2DTriangulated
    end
    pd = PlotData2D(sol)

    # show
    @test_nowarn_debug show(stdout, pd)
    println(stdout)

    # getindex
    @test pd["rho"] == Trixi.PlotDataSeries(pd, 1)
    @test pd["v1"] == Trixi.PlotDataSeries(pd, 2)
    @test pd["v2"] == Trixi.PlotDataSeries(pd, 3)
    @test pd["p"] == Trixi.PlotDataSeries(pd, 4)
    @test_throws KeyError pd["does not exist"]

    # convenience methods for mimicking a dictionary
    @test pd[begin] == Trixi.PlotDataSeries(pd, 1)
    @test pd[end] == Trixi.PlotDataSeries(pd, 4)
    @test length(pd) == 4
    @test size(pd) == (4,)
    @test keys(pd) == ("rho", "v1", "v2", "p")
    @test eltype(pd) <: Pair{String, <:Trixi.PlotDataSeries}
    @test [v for v in pd] == ["rho" => Trixi.PlotDataSeries(pd, 1),
                              "v1" => Trixi.PlotDataSeries(pd, 2),
                              "v2" => Trixi.PlotDataSeries(pd, 3),
                              "p" => Trixi.PlotDataSeries(pd, 4)]

    # PlotDataSeries
    pds = pd["p"]
    @test pds.plot_data == pd
    @test pds.variable_id == 4
    @test_nowarn_debug show(stdout, pds)
    println(stdout)

    # getmesh/PlotMesh
    @test getmesh(pd) == Trixi.PlotMesh(pd)
    @test getmesh(pd).plot_data == pd
    @test_nowarn_debug show(stdout, getmesh(pd))
    println(stdout)

    if mesh != "Coupled StructuredMesh"
      @testset "2D plot recipes" begin
        pd = PlotData2D(sol)

        @test_nowarn_debug Plots.plot(sol)
        @test_nowarn_debug Plots.plot(pd)
        @test_nowarn_debug Plots.plot(pd["p"])
        @test_nowarn_debug Plots.plot(getmesh(pd))

        semi = sol.prob.p
        if mesh == "DGMulti"
          scalar_data = StructArrays.component(sol.u[end], 1)
          @test_nowarn_debug Plots.plot(ScalarPlotData2D(scalar_data, semi))
        else
          cache = semi.cache
          x = view(cache.elements.node_coordinates, 1, :, :, :)
          @test_nowarn_debug Plots.plot(ScalarPlotData2D(x, semi))
        end
      end

<<<<<<< HEAD
      @testset "1D plot from 2D solution" begin
        if mesh != "DGMulti"
          @testset "Create 1D plot as slice" begin
            @test_nowarn_debug PlotData1D(sol, slice=:y, point=(0.5, 0.0)) isa PlotData1D
            pd1D = PlotData1D(sol, slice=:y, point=(0.5, 0.0))
            @test_nowarn_debug Plots.plot(pd1D)
          end
        end
=======
    @testset "1D plot from 2D solution" begin
      if mesh != "DGMulti" && mesh != "P4estMesh"
        @testset "Create 1D plot as slice" begin
          @test_nowarn_debug PlotData1D(sol, slice=:y, point=(0.5, 0.0)) isa PlotData1D
          pd1D = PlotData1D(sol, slice=:y, point=(0.5, 0.0))
          @test_nowarn_debug Plots.plot(pd1D)
        end
      elseif mesh == "P4estMesh"
        @testset "Create 1D plot as slice" begin
          # Plot along slice axis is broken for unstructured meshes.
          # See https://github.com/trixi-framework/Trixi.jl/issues/893
          @test_broken PlotData1D(sol, slice=:y, point=(0.5, 0.0)) isa PlotData1D
          @test_broken pd1D = PlotData1D(sol, slice=:y, point=(0.5, 0.0))
          @test_broken Plots.plot(pd1D)
        end
      end
>>>>>>> 77771de4

        if mesh == "TreeMesh"
          @testset "Create 1D plot along curve" begin
            curve = zeros(2,10)
            curve[1,:] = range(-1,-0.5,length=10)
            @test_nowarn_debug PlotData1D(sol, curve=curve) isa PlotData1D
            pd1D = PlotData1D(sol, curve=curve)
            @test_nowarn_debug Plots.plot(pd1D)
          end
        end
      end
    end
  end

  @timed_testset "PlotData1D, PlotDataSeries, PlotMesh" begin
    # Run Trixi
    @test_nowarn_debug trixi_include(@__MODULE__, joinpath(examples_dir(), "tree_1d_dgsem", "elixir_euler_blast_wave.jl"),
                                     tspan=(0,0.1))

    # Constructor
    @test PlotData1D(sol) isa PlotData1D
    pd = PlotData1D(sol)

    # show
    @test_nowarn_debug show(stdout, pd)
    println(stdout)

    # getindex
    @test pd["rho"] == Trixi.PlotDataSeries(pd, 1)
    @test pd["v1"] == Trixi.PlotDataSeries(pd, 2)
    @test pd["p"] == Trixi.PlotDataSeries(pd, 3)
    @test_throws KeyError pd["does not exist"]

    # convenience methods for mimicking a dictionary
    @test pd[begin] == Trixi.PlotDataSeries(pd, 1)
    @test pd[end] == Trixi.PlotDataSeries(pd, 3)
    @test length(pd) == 3
    @test size(pd) == (3,)
    @test keys(pd) == ("rho", "v1", "p")
    @test eltype(pd) <: Pair{String, <:Trixi.PlotDataSeries}
    @test [v for v in pd] == ["rho" => Trixi.PlotDataSeries(pd, 1),
                              "v1" => Trixi.PlotDataSeries(pd, 2),
                              "p" => Trixi.PlotDataSeries(pd, 3)]

    # PlotDataSeries
    pds = pd["p"]
    @test pds.plot_data == pd
    @test pds.variable_id == 3
    @test_nowarn_debug show(stdout, pds)
    println(stdout)

    # getmesh/PlotMesh
    @test getmesh(pd) == Trixi.PlotMesh(pd)
    @test getmesh(pd).plot_data == pd
    @test_nowarn_debug show(stdout, getmesh(pd))
    println(stdout)

    # nvisnodes
    @test size(pd.data) == (512, 3)
    pd0 = PlotData1D(sol, nvisnodes=0)
    @test size(pd0.data) == (256, 3)
    pd2 = PlotData1D(sol, nvisnodes=2)
    @test size(pd2.data) == (128, 3)

    @testset "1D plot recipes" begin
      pd = PlotData1D(sol)

      @test_nowarn_debug Plots.plot(sol)
      @test_nowarn_debug Plots.plot(pd)
      @test_nowarn_debug Plots.plot(pd["p"])
      @test_nowarn_debug Plots.plot(getmesh(pd))
    end

    # Fake a PlotDataXD objects to test code for plotting multiple variables on at least two rows
    # with at least one plot remaining empty
    @testset "plotting multiple variables" begin
      x = collect(0.0:0.1:1.0)
      data1d = rand(5, 11)
      variable_names = string.('a':'e')
      mesh_vertices_x1d = [x[begin], x[end]]
      fake1d = PlotData1D(x, data1d, variable_names, mesh_vertices_x1d, 0)
      @test_nowarn_debug Plots.plot(fake1d)

      y = x
      data2d = [rand(11,11) for _ in 1:5]
      mesh_vertices_x2d = [0.0, 1.0, 1.0, 0.0]
      mesh_vertices_y2d = [0.0, 0.0, 1.0, 1.0]
      fake2d = Trixi.PlotData2DCartesian(x, y, data2d, variable_names, mesh_vertices_x2d, mesh_vertices_y2d, 0, 0)
      @test_nowarn_debug Plots.plot(fake2d)
    end
  end

  @timed_testset "plot time series" begin
    @test_nowarn_debug trixi_include(@__MODULE__,
                                     joinpath(examples_dir(), "tree_2d_dgsem", "elixir_acoustics_gaussian_source.jl"),
                                     tspan=(0, 0.05))

    @test_nowarn_debug Plots.plot(time_series, 1)
    @test PlotData1D(time_series, 1) isa PlotData1D
  end

  @timed_testset "adapt_to_mesh_level" begin
    @test_nowarn_debug trixi_include(@__MODULE__, joinpath(examples_dir(), "tree_2d_dgsem", "elixir_advection_basic.jl"),
                                     tspan=(0,0.1))
    @test adapt_to_mesh_level(sol, 5) isa Tuple

    u_ode_level5, semi_level5 = adapt_to_mesh_level(sol, 5)
    u_ode_level4, semi_level4 = adapt_to_mesh_level(u_ode_level5, semi_level5, 4)
    @test isapprox(sol.u[end], u_ode_level4, atol=1e-13)

    @test adapt_to_mesh_level!(sol, 5) isa Tuple
    @test isapprox(sol.u[end], u_ode_level5, atol=1e-13)
  end

  @timed_testset "plot 3D" begin
    @test_nowarn_debug trixi_include(@__MODULE__, joinpath(examples_dir(), "tree_3d_dgsem", "elixir_advection_basic.jl"),
                                     tspan=(0,0.1))
    @test PlotData2D(sol) isa Trixi.PlotData2DCartesian

    @testset "1D plot from 3D solution" begin
      @testset "Create 1D plot as slice" begin
        @test_nowarn_debug PlotData1D(sol) isa PlotData1D
        pd1D = PlotData1D(sol)
        @test_nowarn_debug Plots.plot(pd1D)
      end

      @testset "Create 1D plot along curve" begin
        curve = zeros(3,10)
        curve[1,:] = range(-1,-0.5,length=10)
        @test_nowarn_debug PlotData1D(sol, curve=curve) isa PlotData1D
        pd1D = PlotData1D(sol, curve=curve)
        @test_nowarn_debug Plots.plot(pd1D)
      end
    end
  end

  @timed_testset "plotting TimeIntegratorSolution" begin
    @test_nowarn_debug trixi_include(@__MODULE__, joinpath(examples_dir(), "tree_2d_dgsem", "elixir_hypdiff_lax_friedrichs.jl"))
    @test_nowarn_debug Plots.plot(sol)
  end

  @timed_testset "VisualizationCallback" begin
    # To make CI tests work, disable showing a plot window with the GR backend of the Plots package
    # Xref: https://github.com/jheinen/GR.jl/issues/278
    # Xref: https://github.com/JuliaPlots/Plots.jl/blob/8cc6d9d48755ba452a2835f9b89d3880e9945377/test/runtests.jl#L103
    if !isinteractive()
      restore = get(ENV, "GKSwstype", nothing)
      ENV["GKSwstype"] = "100"
    end

    @test_nowarn_debug trixi_include(@__MODULE__,
                               joinpath(examples_dir(), "tree_2d_dgsem", "elixir_advection_amr_visualization.jl"),
                               visualization = VisualizationCallback(interval=20,
                                               clims=(0,1),
                                               plot_creator=Trixi.save_plot),
                               tspan=(0.0, 3.0))

    @testset "elixir_advection_amr_visualization.jl with save_plot" begin
      @test isfile(joinpath(outdir, "solution_000000.png"))
      @test isfile(joinpath(outdir, "solution_000020.png"))
      @test isfile(joinpath(outdir, "solution_000022.png"))
    end

    @testset "show" begin
      @test_nowarn_debug show(stdout, visualization)
      println(stdout)

      @test_nowarn_debug show(stdout, "text/plain", visualization)
      println(stdout)
    end

    # Restore GKSwstype to previous value (if it was set)
    if !isinteractive()
      if isnothing(restore)
        delete!(ENV, "GKSwstype")
      else
        ENV["GKSwstype"] = restore
      end
    end
  end

  @timed_testset "Makie visualization tests for UnstructuredMesh2D" begin
    @test_nowarn_debug trixi_include(@__MODULE__, joinpath(examples_dir(), "unstructured_2d_dgsem", "elixir_euler_wall_bc.jl"))

    # test interactive surface plot
    @test_nowarn_debug Trixi.iplot(sol)

    # also test when using PlotData2D object
    @test PlotData2D(sol) isa Trixi.PlotData2DTriangulated
    @test_nowarn_debug Makie.plot(PlotData2D(sol))

    # test interactive ScalarPlotData2D plotting
    semi = sol.prob.p
    x = view(semi.cache.elements.node_coordinates, 1, :, :, :); # extracts the node x coordinates
    y = view(semi.cache.elements.node_coordinates, 2, :, :, :); # extracts the node x coordinates
    @test_nowarn_debug iplot(ScalarPlotData2D(x.+y, semi), plot_mesh=true)

    # test heatmap plot
    @test_nowarn_debug Makie.plot(sol, plot_mesh=true)

    # test unpacking/iteration for FigureAndAxes
    fa = Makie.plot(sol)
    fig, axes = fa
    @test_nowarn_debug Base.show(fa) === nothing
    @test_nowarn_debug typeof(fig) <: Makie.Figure
    @test_nowarn_debug typeof(axes) <: AbstractArray{<:Makie.Axis}
  end
end


end #module<|MERGE_RESOLUTION|>--- conflicted
+++ resolved
@@ -103,33 +103,22 @@
         end
       end
 
-<<<<<<< HEAD
       @testset "1D plot from 2D solution" begin
-        if mesh != "DGMulti"
+        if mesh != "DGMulti" && mesh != "P4estMesh"
           @testset "Create 1D plot as slice" begin
             @test_nowarn_debug PlotData1D(sol, slice=:y, point=(0.5, 0.0)) isa PlotData1D
             pd1D = PlotData1D(sol, slice=:y, point=(0.5, 0.0))
             @test_nowarn_debug Plots.plot(pd1D)
           end
+        elseif mesh == "P4estMesh"
+          @testset "Create 1D plot as slice" begin
+            # Plot along slice axis is broken for unstructured meshes.
+            # See https://github.com/trixi-framework/Trixi.jl/issues/893
+            @test_broken PlotData1D(sol, slice=:y, point=(0.5, 0.0)) isa PlotData1D
+            @test_broken pd1D = PlotData1D(sol, slice=:y, point=(0.5, 0.0))
+            @test_broken Plots.plot(pd1D)
+          end
         end
-=======
-    @testset "1D plot from 2D solution" begin
-      if mesh != "DGMulti" && mesh != "P4estMesh"
-        @testset "Create 1D plot as slice" begin
-          @test_nowarn_debug PlotData1D(sol, slice=:y, point=(0.5, 0.0)) isa PlotData1D
-          pd1D = PlotData1D(sol, slice=:y, point=(0.5, 0.0))
-          @test_nowarn_debug Plots.plot(pd1D)
-        end
-      elseif mesh == "P4estMesh"
-        @testset "Create 1D plot as slice" begin
-          # Plot along slice axis is broken for unstructured meshes.
-          # See https://github.com/trixi-framework/Trixi.jl/issues/893
-          @test_broken PlotData1D(sol, slice=:y, point=(0.5, 0.0)) isa PlotData1D
-          @test_broken pd1D = PlotData1D(sol, slice=:y, point=(0.5, 0.0))
-          @test_broken Plots.plot(pd1D)
-        end
-      end
->>>>>>> 77771de4
 
         if mesh == "TreeMesh"
           @testset "Create 1D plot along curve" begin
