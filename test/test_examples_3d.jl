--- conflicted
+++ resolved
@@ -16,41 +16,35 @@
 
 # Run basic tests
 @testset "Examples 3D" begin
-<<<<<<< HEAD
   @testset "taal-confirmed elixir_advection_basic.jl" begin
-    test_trixi_include(joinpath(EXAMPLES_DIR, "elixir_advection_basic.jl"),
-=======
-  @testset "elixir_advection_basic.jl" begin
     @test_trixi_include(joinpath(EXAMPLES_DIR, "elixir_advection_basic.jl"),
->>>>>>> 5d737f2e
       l2   = [0.00015975754755823664],
       linf = [0.001503873297666436])
   end
 
-<<<<<<< HEAD
   @testset "taal-confirmed elixir_advection_restart.jl" begin
-    test_trixi_include(joinpath(EXAMPLES_DIR, "elixir_advection_restart.jl"),
+    @test_trixi_include(joinpath(EXAMPLES_DIR, "elixir_advection_restart.jl"),
       l2   = [0.00017800012466353434],
       linf = [0.001452075263740804])
   end
 
   # TODO Taal: create separate elixirs for ICs/BCs etc. to keep `basic` simple
   @testset "taal-confirmed elixir_advection_basic.jl with initial_condition_sin" begin
-    test_trixi_include(joinpath(EXAMPLES_DIR, "elixir_advection_basic.jl"),
+    @test_trixi_include(joinpath(EXAMPLES_DIR, "elixir_advection_basic.jl"),
       l2   = [0.002727292086517533],
       linf = [0.024833049753677727],
       initial_condition=Trixi.initial_condition_sin)
   end
 
   @testset "taal-confirmed elixir_advection_basic.jl with initial_condition_constant" begin
-    test_trixi_include(joinpath(EXAMPLES_DIR, "elixir_advection_basic.jl"),
+    @test_trixi_include(joinpath(EXAMPLES_DIR, "elixir_advection_basic.jl"),
       l2   = [9.770171014620371e-16],
       linf = [2.4424906541753444e-15],
       initial_condition=initial_condition_constant)
   end
 
   @testset "taal-confirmed elixir_advection_basic.jl with initial_condition_linear_z and periodicity=false" begin
-    test_trixi_include(joinpath(EXAMPLES_DIR, "elixir_advection_basic.jl"),
+    @test_trixi_include(joinpath(EXAMPLES_DIR, "elixir_advection_basic.jl"),
       l2   = [6.607840408143593e-16],
       linf = [5.773159728050814e-15],
       initial_condition=Trixi.initial_condition_linear_z,
@@ -58,100 +52,93 @@
   end
 
   @testset "taal-confirmed elixir_euler_source_terms.jl" begin
-    test_trixi_include(joinpath(EXAMPLES_DIR, "elixir_euler_source_terms.jl"),
+    @test_trixi_include(joinpath(EXAMPLES_DIR, "elixir_euler_source_terms.jl"),
       l2   = [0.010323099666828388, 0.00972876713766357, 0.00972876713766343, 0.009728767137663324, 0.015080409341036285],
       linf = [0.034894880154510144, 0.03383545920056008, 0.033835459200560525, 0.03383545920054587, 0.06785780622711979])
   end
 
   @testset "taal-confirmed elixir_euler_source_terms.jl with split_form" begin
-    test_trixi_include(joinpath(EXAMPLES_DIR, "elixir_euler_source_terms.jl"),
+    @test_trixi_include(joinpath(EXAMPLES_DIR, "elixir_euler_source_terms.jl"),
       l2   = [0.010323099666828388, 0.00972876713766357, 0.00972876713766343, 0.009728767137663324, 0.015080409341036285],
       linf = [0.034894880154510144, 0.03383545920056008, 0.033835459200560525, 0.03383545920054587, 0.06785780622711979],
       volume_integral=VolumeIntegralFluxDifferencing(flux_central))
   end
 
   @testset "taal-confirmed elixir_euler_eoc_test.jl" begin
-    test_trixi_include(joinpath(EXAMPLES_DIR, "elixir_euler_eoc_test.jl"),
+    @test_trixi_include(joinpath(EXAMPLES_DIR, "elixir_euler_eoc_test.jl"),
       l2   = [0.000363723832448333, 0.00039555684672049366, 0.0003955568467203738, 0.00039555684672064724, 0.0007811604790242773],
       linf = [0.002400072140187337, 0.0029635489437536133, 0.0029635489437540574, 0.0029635489437565, 0.007191455734479657])
   end
 
   @testset "taal-confirmed elixir_eulergravity_eoc_test.jl" begin
-    test_trixi_include(joinpath(EXAMPLES_DIR, "elixir_eulergravity_eoc_test.jl"),
+    @test_trixi_include(joinpath(EXAMPLES_DIR, "elixir_eulergravity_eoc_test.jl"),
       l2   = [0.00042767972112699913, 0.00047204316046796835, 0.00047204316046784795, 0.0004720431604680035, 0.0010987015429634586],
       linf = [0.0034966337661186397, 0.0037643976198782347, 0.003764397619878901, 0.0037643976198780127, 0.008370354378078648],
       resid_tol = 1.0e-4, tspan = (0.0, 0.2))
   end
 
   @testset "taal-confirmed elixir_advection_mortar.jl" begin
-    test_trixi_include(joinpath(EXAMPLES_DIR, "elixir_advection_mortar.jl"),
+    @test_trixi_include(joinpath(EXAMPLES_DIR, "elixir_advection_mortar.jl"),
       l2   = [0.0018461483161353273],
       linf = [0.017728496545256434])
   end
 
   @testset "taal-confirmed elixir_advection_amr.jl" begin
-    test_trixi_include(joinpath(EXAMPLES_DIR, "elixir_advection_amr.jl"),
+    @test_trixi_include(joinpath(EXAMPLES_DIR, "elixir_advection_amr.jl"),
       l2   = [9.773858425669403e-6],
       linf = [0.0005853874124926092])
-=======
-  @testset "elixir_advection_amr.jl" begin
-    @test_trixi_include(joinpath(EXAMPLES_DIR, "elixir_advection_amr.jl"),
-            l2   = [9.773858425669403e-6],
-            linf = [0.0005853874124926092])
->>>>>>> 5d737f2e
   end
 
   @testset "taal-confirmed elixir_euler_amr.jl" begin
-    test_trixi_include(joinpath(EXAMPLES_DIR, "elixir_euler_amr.jl"),
+    @test_trixi_include(joinpath(EXAMPLES_DIR, "elixir_euler_amr.jl"),
       l2   = [0.00382819196730758, 0.0038281919673075725, 0.0038281919673075746, 0.0038281919673075738, 0.0057422879509614905],
       linf = [0.07390560349428554, 0.07390560349428577, 0.07390560349428621, 0.07390560349428643, 0.11085840524143098],
       tspan=(0.0, 0.1))
   end
 
-<<<<<<< HEAD
   @testset "taal-confirmed elixir_hyp_diff_llf.jl" begin
-    test_trixi_include(joinpath(EXAMPLES_DIR, "elixir_hyp_diff_llf.jl"),
+    @test_trixi_include(joinpath(EXAMPLES_DIR, "elixir_hyp_diff_llf.jl"),
       l2   = [0.0015303292770225546, 0.011314166522881952, 0.011314166522881981, 0.011314166522881947],
       linf = [0.022634590339093097, 0.10150613595329361, 0.10150613595329361, 0.10150613595329361],
       initial_refinement_level=2)
   end
 
   @testset "taal-confirmed elixir_hyp_diff_nonperiodic.jl" begin
-    test_trixi_include(joinpath(EXAMPLES_DIR, "elixir_hyp_diff_nonperiodic.jl"),
+    @test_trixi_include(joinpath(EXAMPLES_DIR, "elixir_hyp_diff_nonperiodic.jl"),
       l2   = [0.00022868324220593294, 0.0007974310370259415, 0.0015035143239197598, 0.0015035143239198418],
       linf = [0.0016329580288680923, 0.0029870270738030775, 0.009177053066089513, 0.009177053066084184])
   end
 
   @testset "taal-confirmed elixir_hyp_diff_llf.jl with initial_refinement_level=2, surface_flux=flux_upwind)" begin
-    test_trixi_run(joinpath(EXAMPLES_DIR, "elixir_hyp_diff_llf.jl"),
+    @test_trixi_include(joinpath(EXAMPLES_DIR, "elixir_hyp_diff_llf.jl"),
       l2   = [0.0015377708559180534, 0.011376842329542572, 0.011376842329542624, 0.0113768423295426],
       linf = [0.02271542063004106, 0.10191067906109286, 0.10191067906109552, 0.10191067906109286],
       initial_refinement_level=2, surface_flux=flux_upwind)
   end
 
   @testset "taal-confirmed elixir_euler_mortar.jl" begin
-    test_trixi_include(joinpath(EXAMPLES_DIR, "elixir_euler_mortar.jl"),
+    @test_trixi_include(joinpath(EXAMPLES_DIR, "elixir_euler_mortar.jl"),
       l2   = [0.0019011097431965655, 0.0018289464087588392, 0.0018289464087585998, 0.0018289464087588862, 0.003354766311541738],
       linf = [0.011918594206950184, 0.011808582644224241, 0.011808582644249999, 0.011808582644239785, 0.02464803617735356])
   end
 
 
   @testset "taal-confirmed elixir_euler_taylor_green_vortex.jl" begin
-    test_trixi_include(joinpath(EXAMPLES_DIR, "elixir_euler_taylor_green_vortex.jl"),
+    @test_trixi_include(joinpath(EXAMPLES_DIR, "elixir_euler_taylor_green_vortex.jl"),
       l2   = [0.0003494971047256544, 0.03133386380969968, 0.031333863809699644, 0.04378595081016185, 0.015796569210801217],
       linf = [0.0013934701399120897, 0.07284947983025436, 0.07284947983025408, 0.12803234075782724, 0.07624639122292365],
       tspan = (0.0, 0.5))
   end
 
   @testset "taal-confirmed elixir_euler_shockcapturing.jl" begin
-    test_trixi_include(joinpath(EXAMPLES_DIR, "elixir_euler_shockcapturing.jl"),
+    @test_trixi_include(joinpath(EXAMPLES_DIR, "elixir_euler_shockcapturing.jl"),
       l2   = [0.025558219399128387, 0.01612806446620796, 0.016128064466207948, 0.016120400619198158, 0.09208276987000782],
       linf = [0.3950327737713353, 0.26324766244272796, 0.2632476624427279, 0.2634129727753079, 1.371321006006725])
   end
 
   @testset "taal-confirmed elixir_euler_shockcapturing.jl with initial_condition_sedov_blast_wave" begin
     # OBS! This setup does not run longer but crashes (also the parameters do not make sense) -> only for testing the IC!
-    test_trixi_run(joinpath(EXAMPLES_DIR, "elixir_euler_shockcapturing.jl"),
+    @test_trixi_include(joinpath(EXAMPLES_DIR, "elixir_euler_shockcapturing.jl"),
       l2   = [0.03627060784392582, 0.05178777376859809, 0.05178777376859804, 0.05178777376859802, 0.23043996953698023],
       linf = [0.9307998233177583, 1.4326649193439467, 1.4326649193439467, 1.4326649193439467, 12.80585041235138],
       initial_condition=initial_condition_sedov_blast_wave, cfl=0.25, shock_alpha_max=1.0, t_end=0.1)
@@ -159,7 +146,7 @@
 
   @testset "taal-confirmed elixir_euler_shockcapturing.jl with initial_condition_sedov_self_gravity" begin
     # OBS! This setup does not run longer but crashes (also the parameters do not make sense) -> only for testing the IC!
-    test_trixi_run(joinpath(EXAMPLES_DIR, "elixir_euler_shockcapturing.jl"),
+    @test_trixi_include(joinpath(EXAMPLES_DIR, "elixir_euler_shockcapturing.jl"),
       l2   = [0.04846527000320781, 0.051787773760055514, 0.051787773760055486, 0.05178777376005548, 0.23043996953467236],
       linf = [0.9307979866990295, 1.4326649193456429, 1.4326649193456429, 1.4326649193456429, 12.805850412386896],
       initial_condition=initial_condition_sedov_self_gravity, cfl=0.25, shock_alpha_max=1.0, t_end=0.1)
@@ -169,116 +156,82 @@
     # OBS! This setup does not make much practical sense. It is only added to exercise the
     # `sedov_self_gravity` AMR indicator, which in its original configuration is too expensive for
     # CI testing
-    test_trixi_include(joinpath(EXAMPLES_DIR, "elixir_euler_shockcapturing_amr.jl"),
+    @test_trixi_include(joinpath(EXAMPLES_DIR, "elixir_euler_shockcapturing_amr.jl"),
       l2   = [0.022890627324485553, 0.013353127563710173, 0.013353127563710156, 0.013352146925243637, 0.08348119429398775],
       linf = [0.3769085161148348, 0.380358363190641, 0.3803583631906434, 0.380366775575835, 1.3162027903728162],
       maxiters=10)
   end
 
   @testset "taal-confirmed elixir_euler_density_pulse.jl with source_terms_harmonic" begin
-    test_trixi_include(joinpath(EXAMPLES_DIR, "elixir_euler_density_pulse.jl"),
+    @test_trixi_include(joinpath(EXAMPLES_DIR, "elixir_euler_density_pulse.jl"),
       l2   = [0.05719652660597408, 0.0571965266059741, 0.05719652660597407, 0.05719652660597409, 0.08579478990896279],
       linf = [0.27375961853433606, 0.27375961853433517, 0.27375961853433384, 0.2737596185343343, 0.4106394278015033],
       source_terms=Trixi.source_terms_harmonic)
   end
 
   @testset "taal-confirmed elixir_euler_ec.jl" begin
-    test_trixi_include(joinpath(EXAMPLES_DIR, "elixir_euler_ec.jl"),
+    @test_trixi_include(joinpath(EXAMPLES_DIR, "elixir_euler_ec.jl"),
       l2   = [0.025101741317688664, 0.01655620530022176, 0.016556205300221737, 0.016549388264402515, 0.09075092792976944],
       linf = [0.43498932208478724, 0.2821813924028202, 0.28218139240282025, 0.2838043627560838, 1.5002293438086647])
   end
 
   @testset "taal-confirmed elixir_euler_ec.jl with initial_condition=initial_condition_constant" begin
-    test_trixi_run(joinpath(EXAMPLES_DIR, "elixir_euler_ec.jl"),
+    @test_trixi_include(joinpath(EXAMPLES_DIR, "elixir_euler_ec.jl"),
       l2   = [5.717218008425079e-16, 6.088971423170968e-16, 6.23130776282275e-16, 7.29884557381127e-16, 5.167198077601542e-15],
       linf = [3.885780586188048e-15, 4.454769886308441e-15, 3.219646771412954e-15, 4.884981308350689e-15, 4.440892098500626e-14],
       initial_condition=initial_condition_constant)
   end
 
   @testset "taal-confirmed elixir_euler_ec.jl with flux_chandrashekar" begin
-    test_trixi_run(joinpath(EXAMPLES_DIR, "elixir_euler_ec.jl"),
+    @test_trixi_include(joinpath(EXAMPLES_DIR, "elixir_euler_ec.jl"),
       l2   = [0.025105743648126774, 0.016571417754430256, 0.01657141775443023, 0.016565202090289916, 0.09077232065771225],
       linf = [0.4349225166034201, 0.27945714200874, 0.2794571420087401, 0.28021366413271664, 1.5240679700745954],
       surface_flux=flux_chandrashekar, volume_flux=flux_chandrashekar)
   end
 
   @testset "taal-confirmed elixir_euler_ec.jl with flux_kennedy_gruber" begin
-    test_trixi_run(joinpath(EXAMPLES_DIR, "elixir_euler_ec.jl"),
+    @test_trixi_include(joinpath(EXAMPLES_DIR, "elixir_euler_ec.jl"),
       l2   = [0.025120431810845507, 0.016599310737401483, 0.01659931073740148, 0.016592567464138185, 0.090856457771812],
       linf = [0.43120500632996794, 0.28419288751363336, 0.2841928875136334, 0.28583515705222146, 1.515485025725378],
       surface_flux=flux_kennedy_gruber, volume_flux=flux_kennedy_gruber)
   end
 
   @testset "taal-confirmed elixir_euler_ec.jl with flux_shima_etal" begin
-    test_trixi_run(joinpath(EXAMPLES_DIR, "elixir_euler_ec.jl"),
+    @test_trixi_include(joinpath(EXAMPLES_DIR, "elixir_euler_ec.jl"),
       l2   = [0.025099944530993942, 0.016561611274319134, 0.016561611274319127, 0.01655478190136039, 0.09076538812894279],
       linf = [0.43472962954165273, 0.2824065323711477, 0.2824065323711474, 0.28409419760015847, 1.4995295774522692],
       surface_flux=flux_shima_etal, volume_flux=flux_shima_etal)
   end
 
+  @testset "taal-confirmed elixir_euler_blob_amr.jl" begin
+    @test_trixi_include(joinpath(EXAMPLES_DIR, "elixir_euler_blob_amr.jl"),
+      l2   = [0.04641288111176061, 0.25587674204071276, 0.03358077695134774, 0.033580776951347646, 1.0552376897521447],
+      linf = [9.773023537783775, 48.58018285242446, 9.56936427666669, 9.56936427666669, 170.97251488955624],
+      tspan = (0.0, 0.2))
+  end
+
   @testset "taal-confirmed elixir_mhd_ec.jl" begin
-    test_trixi_include(joinpath(EXAMPLES_DIR, "elixir_mhd_ec.jl"),
+    @test_trixi_include(joinpath(EXAMPLES_DIR, "elixir_mhd_ec.jl"),
       l2   = [0.01921453037426997, 0.01924853398980921, 0.01924853398980923, 0.019247118340533328, 0.08310482412935676, 0.010362656540935251, 0.010362656540935237, 0.010364587080559528, 0.00020760700572485828],
       linf = [0.2645851360519166, 0.33611482816103344, 0.33611482816103466, 0.36952265576762666, 1.230825809630423, 0.09818527443798974, 0.09818527443798908, 0.10507242371450054, 0.008456471524217968])
-=======
-  @testset "elixir_hyp_diff_llf.jl" begin
-    @test_trixi_include(joinpath(EXAMPLES_DIR, "elixir_hyp_diff_llf.jl"),
-      l2   = [0.0015303316090388799, 0.011314177033289297, 0.011314177033289444, 0.011314177033289696],
-      linf = [0.02263459034012283, 0.10139777904690916, 0.10139777904690916, 0.10139777904690828],
-      initial_refinement_level=2)
-  end
-
-  @testset "elixir_hyp_diff_nonperiodic.jl" begin
-    @test_trixi_include(joinpath(EXAMPLES_DIR, "elixir_hyp_diff_nonperiodic.jl"),
-      l2   = [0.00022868340901898148, 0.0007974312252173769, 0.0015035143230655171, 0.0015035143230655694],
-      linf = [0.0016405261410663563, 0.0029871222930526976, 0.009410031618266146, 0.009410031618266146])
-  end
-
-
-  @testset "elixir_euler_source_terms.jl" begin
-    @test_trixi_include(joinpath(EXAMPLES_DIR, "elixir_euler_source_terms.jl"),
-      l2   = [0.010323099666828388, 0.00972876713766357, 0.00972876713766343, 0.009728767137663324, 0.015080409341036285],
-      linf = [0.034894880154510144, 0.03383545920056008, 0.033835459200560525, 0.03383545920054587, 0.06785780622711979])
-  end
-
-  @testset "elixir_euler_mortar.jl" begin
-    @test_trixi_include(joinpath(EXAMPLES_DIR, "elixir_euler_mortar.jl"),
-      l2   = [0.0019011097544691046, 0.0018289464161846331, 0.0018289464161847266, 0.0018289464161847851, 0.0033547668596639966],
-      linf = [0.011918626829790169, 0.011808582902362641, 0.01180858290237552, 0.011808582902357312, 0.024648094686513744])
-  end
-
-  @testset "elixir_euler_blob_amr.jl" begin
-    @test_trixi_include(joinpath(EXAMPLES_DIR, "elixir_euler_blob_amr.jl"),
-      l2   = [0.04867856452253151, 0.2640486962336911, 0.0354927658652858, 0.03549276586528571, 1.0777274757408568],
-      linf = [9.558543313792217, 49.4518309553356, 10.319859082570309, 10.319859082570487, 195.1066220797401],
-      tspan = (0.0, 0.2))
-  end
-
-
-  @testset "elixir_mhd_ec.jl" begin
+  end
+
+  @testset "taal-confirmed elixir_mhd_ec.jl with initial_condition=initial_condition_constant" begin
     @test_trixi_include(joinpath(EXAMPLES_DIR, "elixir_mhd_ec.jl"),
-      l2   = [0.017285648572570363, 0.01777055834391421, 0.01777055834391415, 0.017772303802227787, 0.07402246754850351, 0.010363311581708652, 0.010363311581708655, 0.010365244788128367, 0.00020795117986261875],
-      linf = [0.26483877701302616, 0.3347840483592971, 0.3347840483592973, 0.3698107272043008, 1.2339463134928033, 0.09858876654056647, 0.09858876654056714, 0.10426402075606456, 0.008001763586594345])
->>>>>>> 5d737f2e
-  end
-
-  @testset "taal-confirmed elixir_mhd_ec.jl with initial_condition=initial_condition_constant" begin
-    test_trixi_run(joinpath(EXAMPLES_DIR, "elixir_mhd_ec.jl"),
       l2   = [4.850506049646793e-16, 2.4804155700127237e-15, 3.579471462379534e-15, 2.7395862184339726e-15, 2.4916602560342516e-14, 1.669368799061149e-15, 1.4052897861706032e-15, 1.0685989093080367e-15, 1.1611070325375158e-15],
       linf = [3.552713678800501e-15, 1.4710455076283324e-14, 2.3814283878209608e-14, 2.6423307986078726e-14, 1.6342482922482304e-13, 1.1546319456101628e-14, 1.0880185641326534e-14, 1.4099832412739488e-14, 1.1483287543575534e-14],
       atol = 1000*eps(),
       initial_condition=initial_condition_constant)
   end
 
-<<<<<<< HEAD
   @testset "taal-confirmed elixir_mhd_alfven_wave.jl" begin
-    test_trixi_include(joinpath(EXAMPLES_DIR, "elixir_mhd_alfven_wave.jl"),
+    @test_trixi_include(joinpath(EXAMPLES_DIR, "elixir_mhd_alfven_wave.jl"),
       l2   = [0.0038729054515012624, 0.00903693761037057, 0.0041729297273898815, 0.01160504558506348, 0.006241548790045999, 0.009227641613254402, 0.0034580608435846143, 0.011684993365513006, 0.0022068452165023645],
       linf = [0.012628629484152443, 0.03265276295369954, 0.012907838374176334, 0.044746702024108326, 0.02796611265824822, 0.03453054781110626, 0.010261557301859958, 0.044762592434299864, 0.010012319622784436])
   end
 
   @testset "taal-confirmed elixir_mhd_alfven_wave_mortar.jl" begin
-    test_trixi_include(joinpath(EXAMPLES_DIR, "elixir_mhd_alfven_wave_mortar.jl"),
+    @test_trixi_include(joinpath(EXAMPLES_DIR, "elixir_mhd_alfven_wave_mortar.jl"),
       l2   = [0.0021484102061835623, 0.006826504155492453, 0.0030653111370061784, 0.008735898256361025, 0.0051601878379492335, 0.007157480202233399, 0.0028291977973972948, 0.008815052614117018, 0.0022321821323698257],
       linf = [0.012956870409227328, 0.05529249146399706, 0.020854504834048836, 0.05898012498637771, 0.03162799656904003, 0.05512773554440975, 0.017941374395225362, 0.060061114374191496, 0.013036070296136178],
       tspan = (0.0, 0.25))
@@ -286,17 +239,10 @@
 
   # 3D Orszag-Tang included to exercise all terms in the HLL flux
   @testset "taal-confirmed elixir_mhd_orszag_tang.jl" begin
-    test_trixi_include(joinpath(EXAMPLES_DIR, "elixir_mhd_orszag_tang.jl"),
+    @test_trixi_include(joinpath(EXAMPLES_DIR, "elixir_mhd_orszag_tang.jl"),
       l2   = [0.0043911605751115424, 0.04144735653371165, 0.04150129965650717, 0.04150353600000829, 0.036931197750736805, 0.021125598820694595, 0.032956068087418154, 0.03296235602392588, 6.318083915607208e-6],
       linf = [0.01789383976134809, 0.08496187610572214, 0.08909116075943745, 0.08505952838326755, 0.10443373959204932, 0.05387852204182135, 0.08812990990777562, 0.07804874749131957, 8.138512446081734e-5],
       tspan = (0.0, 0.06))
-=======
-  @testset "elixir_eulergravity_eoc_test.jl" begin
-    @test_trixi_include(joinpath(EXAMPLES_DIR, "elixir_eulergravity_eoc_test.jl"),
-      l2   = [0.00042767201750631214, 0.0004720121013484361, 0.00047201210134851195, 0.00047201210134847107, 0.0010986046486879376],
-      linf = [0.003497353351708421, 0.0037653614087260756, 0.003765361408728074, 0.0037653614087242993, 0.008372792646797134],
-      resid_tol = 1.0e-4, tspan = (0.0, 0.2))
->>>>>>> 5d737f2e
   end
 end
 
