"""
    Trixi

**Trixi.jl** is a numerical simulation framework for hyperbolic conservation
laws. A key objective for the framework is to be useful to both scientists
and students. Therefore, next to having an extensible design with a fast
implementation, Trixi is focused on being easy to use for new or inexperienced
users, including the installation and postprocessing procedures.

To get started, run your first simulation with Trixi using

    trixi_include(default_example())

See also: [trixi-framework/Trixi.jl](https://github.com/trixi-framework/Trixi.jl)
"""
module Trixi

# Include other packages that are used in Trixi
# (standard library packages first, other packages next, all of them sorted alphabetically)

using LinearAlgebra: dot, mul!, norm, cross, normalize
using Printf: @printf, @sprintf, println

# import @reexport now to make it available for further imports/exports
using Reexport: @reexport

import DiffEqBase: CallbackSet, DiscreteCallback,
                   ODEProblem, ODESolution, ODEFunction,
                   get_du, get_tmp_cache, u_modified!,
                   get_proposed_dt, set_proposed_dt!, terminate!, remake
using CodeTracking: code_string
@reexport using EllipsisNotation # ..
import ForwardDiff
using HDF5: h5open, attributes
using LinearMaps: LinearMap
import MPI
using OffsetArrays: OffsetArray, OffsetVector
using RecipesBase
using Requires
@reexport using StaticArrays: SVector
using StaticArrays: MVector, MArray, SMatrix
using TimerOutputs: TimerOutputs, @notimeit, @timeit_debug, TimerOutput, print_timer, reset_timer!
@reexport using UnPack: @unpack
using UnPack: @pack!

# Tullio.jl makes use of LoopVectorization.jl via Requires.jl.
# Hence, we need `using LoopVectorization` after loading Tullio and before using `@tullio`.
using Tullio: @tullio
using LoopVectorization


# Define the entry points of our type hierarchy, e.g.
#     AbstractEquations, AbstractSemidiscretization etc.
# Placing them here allows us to make use of them for dispatch even for
# other stuff defined very early in our include pipeline, e.g.
#     IndicatorLöhner(semi::AbstractSemidiscretization)
include("basic_types.jl")

# Include all top-level source files
include("auxiliary/auxiliary.jl")
include("auxiliary/mpi.jl")
include("equations/equations.jl")
include("mesh/mesh.jl")
include("solvers/solvers.jl")
include("semidiscretization/semidiscretization.jl")
include("semidiscretization/semidiscretization_hyperbolic.jl")
include("semidiscretization/semidiscretization_coupled.jl")
include("callbacks_step/callbacks_step.jl")
include("callbacks_stage/callbacks_stage.jl")
include("semidiscretization/semidiscretization_euler_gravity.jl")
include("time_integration/time_integration.jl")

# `trixi_include` and special elixirs such as `convergence_test`
include("auxiliary/special_elixirs.jl")

# Plot recipes and conversion functions to visualize results with Plots.jl
include("visualization/visualization.jl")


# export types/functions that define the public API of Trixi

export AcousticPerturbationEquations2D,
       CompressibleEulerEquations1D, CompressibleEulerEquations2D, CompressibleEulerEquations3D,
       CompressibleEulerMulticomponentEquations1D, CompressibleEulerMulticomponentEquations2D,
       IdealGlmMhdEquations1D, IdealGlmMhdEquations2D, IdealGlmMhdEquations3D,
       IdealGlmMhdMulticomponentEquations1D, IdealGlmMhdMulticomponentEquations2D,
       HyperbolicDiffusionEquations1D, HyperbolicDiffusionEquations2D, HyperbolicDiffusionEquations3D,
       LinearScalarAdvectionEquation1D, LinearScalarAdvectionEquation2D, LinearScalarAdvectionEquation3D,
       InviscidBurgersEquation1D,
       LatticeBoltzmannEquations2D, LatticeBoltzmannEquations3D

export flux, flux_central, flux_lax_friedrichs, flux_hll, flux_hllc, flux_godunov,
       flux_chandrashekar, flux_ranocha, flux_derigs_etal, flux_kennedy_gruber, flux_shima_etal,
       flux_ec,
       FluxPlusDissipation, DissipationGlobalLaxFriedrichs, DissipationLocalLaxFriedrichs,
       FluxLaxFriedrichs, max_abs_speed_naive,
       FluxHLL, min_max_speed_naive,
       FluxRotated

export initial_condition_constant,
       initial_condition_gauss,
       initial_condition_density_wave, initial_condition_density_pulse,
       initial_condition_isentropic_vortex,
       initial_condition_khi,
       initial_condition_weak_blast_wave, initial_condition_blast_wave,
       initial_condition_sedov_blast_wave, initial_condition_medium_sedov_blast_wave,
       initial_condition_two_interacting_blast_waves, boundary_condition_two_interacting_blast_waves,
       initial_condition_blob,
       initial_condition_orszag_tang,
       initial_condition_rotor,
       initial_condition_shock_bubble,
       initial_condition_taylor_green_vortex

export boundary_condition_periodic,
       BoundaryConditionDirichlet,
       boundary_condition_wall_noslip,
       boundary_condition_wall,
       boundary_condition_zero,
<<<<<<< HEAD
       BoundaryConditionCoupled
=======
       BoundaryConditionWall,
       boundary_state_slip_wall
>>>>>>> 55c2c445

export initial_condition_convergence_test, source_terms_convergence_test
export initial_condition_harmonic_nonperiodic, source_terms_harmonic
export initial_condition_poisson_periodic, source_terms_poisson_periodic
export initial_condition_poisson_nonperiodic, source_terms_poisson_nonperiodic, boundary_condition_poisson_nonperiodic
export initial_condition_briowu_shock_tube, initial_condition_torrilhon_shock_tube, initial_condition_ryujones_shock_tube,
       initial_condition_shu_osher_shock_tube, initial_condition_shu_osher_shock_tube_flipped
export initial_condition_sedov_self_gravity, boundary_condition_sedov_self_gravity
export initial_condition_eoc_test_coupled_euler_gravity, source_terms_eoc_test_coupled_euler_gravity, source_terms_eoc_test_euler
export initial_condition_lid_driven_cavity, boundary_condition_lid_driven_cavity
export initial_condition_couette_steady, initial_condition_couette_unsteady, boundary_condition_couette
export initial_condition_gauss_wall
export initial_condition_monopole, boundary_condition_monopole

export cons2cons, cons2prim, prim2cons, cons2macroscopic, cons2state, cons2mean,
       cons2entropy, entropy2cons
export density, pressure, density_pressure, velocity
export entropy, energy_total, energy_kinetic, energy_internal, energy_magnetic, cross_helicity

export TreeMesh, CurvedMesh, UnstructuredQuadMesh

export DG,
       DGSEM, LobattoLegendreBasis,
       VolumeIntegralWeakForm, VolumeIntegralFluxDifferencing,
       VolumeIntegralPureLGLFiniteVolume,
       VolumeIntegralShockCapturingHG, IndicatorHennemannGassner,
       MortarL2

export nelements, nnodes, nvariables,
       eachelement, eachnode, eachvariable

export SemidiscretizationHyperbolic, semidiscretize, compute_coefficients, integrate

export SemidiscretizationEulerGravity, ParametersEulerGravity,
       timestep_gravity_erk52_3Sstar!, timestep_gravity_carpenter_kennedy_erk54_2N!

export SemidiscretizationCoupled

export SummaryCallback, SteadyStateCallback, AnalysisCallback, AliveCallback,
       SaveRestartCallback, SaveSolutionCallback, VisualizationCallback,
       AMRCallback, StepsizeCallback,
       GlmSpeedCallback, LBMCollisionCallback,
       TrivialCallback

export load_mesh, load_time

export ControllerThreeLevel, ControllerThreeLevelCombined,
       IndicatorLöhner, IndicatorLoehner, IndicatorMax

export PositivityPreservingLimiterZhangShu

export trixi_include, examples_dir, get_examples, default_example, default_example_unstructured

export convergence_test, jacobian_fd, jacobian_ad_forward, linear_structure

# Visualization-related exports
export PlotData1D, PlotData2D, getmesh, adapt_to_mesh_level!, adapt_to_mesh_level


function __init__()
  init_mpi()

  # Enable features that depend on the availability of the Plots package
  @require Plots="91a5bcdd-55d7-5caf-9e0b-520d859cae80" begin
    using .Plots: plot, plot!, savefig
  end
end


include("auxiliary/precompile.jl")
_precompile_manual_()


end<|MERGE_RESOLUTION|>--- conflicted
+++ resolved
@@ -116,12 +116,9 @@
        boundary_condition_wall_noslip,
        boundary_condition_wall,
        boundary_condition_zero,
-<<<<<<< HEAD
+       BoundaryConditionWall,
+       boundary_state_slip_wall,
        BoundaryConditionCoupled
-=======
-       BoundaryConditionWall,
-       boundary_state_slip_wall
->>>>>>> 55c2c445
 
 export initial_condition_convergence_test, source_terms_convergence_test
 export initial_condition_harmonic_nonperiodic, source_terms_harmonic
