# By default, Julia/LLVM does not use fused multiply-add operations (FMAs).
# Since these FMAs can increase the performance of many numerical algorithms,
# we need to opt-in explicitly.
# See https://ranocha.de/blog/Optimizing_EC_Trixi for further details.
@muladd begin


"""
    SaveSolutionCallback(; interval=0,
                           save_initial_solution=true,
                           save_final_solution=true,
                           output_directory="out",
                           solution_variables=cons2prim)

Save the current numerical solution every `interval` time steps. `solution_variables` can be any
callable that converts the conservative variables at a single point to a set of solution variables.
The first parameter passed to `solution_variables` will be the set of conservative variables and the
second parameter is the equation struct.
"""
mutable struct SaveSolutionCallback{SolutionVariables}
  interval::Int
  save_initial_solution::Bool
  save_final_solution::Bool
  output_directory::String
  solution_variables::SolutionVariables
end


function Base.show(io::IO, cb::DiscreteCallback{<:Any, <:SaveSolutionCallback})
  @nospecialize cb # reduce precompilation time

  save_solution_callback = cb.affect!
  print(io, "SaveSolutionCallback(interval=", save_solution_callback.interval, ")")
end

function Base.show(io::IO, ::MIME"text/plain", cb::DiscreteCallback{<:Any, <:SaveSolutionCallback})
  @nospecialize cb # reduce precompilation time

  if get(io, :compact, false)
    show(io, cb)
  else
    save_solution_callback = cb.affect!

    setup = [
             "interval" => save_solution_callback.interval,
             "solution variables" => save_solution_callback.solution_variables,
             "save initial solution" => save_solution_callback.save_initial_solution ? "yes" : "no",
             "save final solution" => save_solution_callback.save_final_solution ? "yes" : "no",
             "output directory" => abspath(normpath(save_solution_callback.output_directory)),
            ]
    summary_box(io, "SaveSolutionCallback", setup)
  end
end


function SaveSolutionCallback(; interval=0,
                                save_initial_solution=true,
                                save_final_solution=true,
                                output_directory="out",
                                solution_variables=cons2prim)

  # FIXME: Deprecations introduced in v0.3
  if solution_variables isa Symbol
    Base.depwarn("Providing the keyword argument `solution_variables` as a `Symbol` is deprecated." *
                 "Use functions such as `cons2cons` or `cons2prim` instead.", :SaveSolutionCallback)
    if solution_variables == :conservative
      solution_variables = cons2cons
    elseif solution_variables == :primitive
      solution_variables = cons2prim
    else
      error("Unknown `solution_variables` $solution_variables.")
    end
  end

  solution_callback = SaveSolutionCallback(interval, save_initial_solution, save_final_solution,
                                           output_directory, solution_variables)

  DiscreteCallback(solution_callback, solution_callback, # the first one is the condition, the second the affect!
                   save_positions=(false,false),
                   initialize=initialize!)
end


function initialize!(cb::DiscreteCallback{Condition,Affect!}, u, t, integrator) where {Condition, Affect!<:SaveSolutionCallback}
  solution_callback = cb.affect!

  mpi_isroot() && mkpath(solution_callback.output_directory)

  semi = integrator.p
  save_mesh(semi, solution_callback.output_directory)

  if solution_callback.save_initial_solution
    solution_callback(integrator)
  end

  return nothing
end


function save_mesh(semi::AbstractSemidiscretization, output_directory, timestep=0)
  mesh, _, _, _ = mesh_equations_solver_cache(semi)
  @trixi_timeit timer() "I/O" begin
    if mesh.unsaved_changes
      mesh.current_filename = save_mesh_file(mesh, output_directory, timestep)
      mesh.unsaved_changes = false
    end
  end
end


function save_mesh(semi::SemidiscretizationCoupled, output_directory, timestep=0)
  for i in 1:nmeshes(semi)
    mesh, _, _, _ = mesh_equations_solver_cache(semi.semis[i])
    @timeit_debug timer() "I/O" begin
      if mesh.unsaved_changes
        mesh.current_filename = save_mesh_file(mesh, output_directory, system=i)
        mesh.unsaved_changes = false
      end
    end
  end
end


# this method is called to determine whether the callback should be activated
function (solution_callback::SaveSolutionCallback)(u, t, integrator)
  @unpack interval, save_final_solution = solution_callback

  return interval > 0 && (
    (integrator.iter % interval == 0) || (save_final_solution && isfinished(integrator)))
end


# this method is called when the callback is activated
function (solution_callback::SaveSolutionCallback)(integrator)
  u_ode = integrator.u
  semi = integrator.p
  save_mesh(semi, solution_callback.output_directory, integrator.iter)

<<<<<<< HEAD
  @timeit_debug timer() "I/O" begin
    save_element_variables(semi, u_ode, solution_callback, integrator)
=======
  @trixi_timeit timer() "I/O" begin
    @trixi_timeit timer() "save mesh" if mesh.unsaved_changes
      mesh.current_filename = save_mesh_file(mesh, solution_callback.output_directory, iter)
      mesh.unsaved_changes = false
    end

    element_variables = Dict{Symbol, Any}()
    @trixi_timeit timer() "get element variables" begin
      get_element_variables!(element_variables, u_ode, semi)
      callbacks = integrator.opts.callback
      if callbacks isa CallbackSet
        for cb in callbacks.continuous_callbacks
          get_element_variables!(element_variables, u_ode, semi, cb; t=integrator.t, iter=integrator.iter)
        end
        for cb in callbacks.discrete_callbacks
          get_element_variables!(element_variables, u_ode, semi, cb; t=integrator.t, iter=integrator.iter)
        end
      end
    end

    @trixi_timeit timer() "save solution" save_solution_file(u_ode, t, dt, iter, semi, solution_callback, element_variables)
>>>>>>> f60b2c2e
  end

  # avoid re-evaluating possible FSAL stages
  u_modified!(integrator, false)
  return nothing
end


@inline function save_element_variables(semi::AbstractSemidiscretization, u_ode, solution_callback, integrator; system="")
  @unpack t, dt, iter = integrator

  element_variables = Dict{Symbol, Any}()
  get_element_variables!(element_variables, u_ode, semi)
  callbacks = integrator.opts.callback
  if callbacks isa CallbackSet
    for cb in callbacks.continuous_callbacks
      get_element_variables!(element_variables, u_ode, semi, cb; t=integrator.t, iter=integrator.iter)
    end
    for cb in callbacks.discrete_callbacks
      get_element_variables!(element_variables, u_ode, semi, cb; t=integrator.t, iter=integrator.iter)
    end
  end

  save_solution_file(u_ode, t, dt, iter, semi, solution_callback, element_variables, system=system)
end


@inline function save_element_variables(semi::SemidiscretizationCoupled, u_ode, solution_callback, integrator)
  @unpack semis, u_indices = semi

  for i in 1:nmeshes(semi)
    save_element_variables(semis[i], u_ode[u_indices[i]], solution_callback, integrator, system=i)
  end
end


@inline function save_solution_file(u_ode, t, dt, iter,
                                    semi::AbstractSemidiscretization, solution_callback,
                                    element_variables=Dict{Symbol,Any}(); system="")
  mesh, equations, solver, cache = mesh_equations_solver_cache(semi)
<<<<<<< HEAD
  u = wrap_array(u_ode, mesh, equations, solver, cache)
  save_solution_file(u, t, dt, iter, mesh, equations, solver, cache, 
                     solution_callback, element_variables; system=system)
=======
  u = wrap_array_native(u_ode, mesh, equations, solver, cache)
  save_solution_file(u, t, dt, iter, mesh, equations, solver, cache, solution_callback, element_variables)
>>>>>>> f60b2c2e
end


# TODO: Taal refactor, move save_mesh_file?
# function save_mesh_file(mesh::TreeMesh, output_directory, timestep=-1) in io/io.jl

include("save_solution_dg.jl")


end # @muladd<|MERGE_RESOLUTION|>--- conflicted
+++ resolved
@@ -99,11 +99,10 @@
 
 function save_mesh(semi::AbstractSemidiscretization, output_directory, timestep=0)
   mesh, _, _, _ = mesh_equations_solver_cache(semi)
-  @trixi_timeit timer() "I/O" begin
-    if mesh.unsaved_changes
-      mesh.current_filename = save_mesh_file(mesh, output_directory, timestep)
-      mesh.unsaved_changes = false
-    end
+
+  if mesh.unsaved_changes
+    mesh.current_filename = save_mesh_file(mesh, output_directory, timestep)
+    mesh.unsaved_changes = false
   end
 end
 
@@ -111,11 +110,10 @@
 function save_mesh(semi::SemidiscretizationCoupled, output_directory, timestep=0)
   for i in 1:nmeshes(semi)
     mesh, _, _, _ = mesh_equations_solver_cache(semi.semis[i])
-    @timeit_debug timer() "I/O" begin
-      if mesh.unsaved_changes
-        mesh.current_filename = save_mesh_file(mesh, output_directory, system=i)
-        mesh.unsaved_changes = false
-      end
+
+    if mesh.unsaved_changes
+      mesh.current_filename = save_mesh_file(mesh, output_directory, system=i)
+      mesh.unsaved_changes = false
     end
   end
 end
@@ -134,34 +132,11 @@
 function (solution_callback::SaveSolutionCallback)(integrator)
   u_ode = integrator.u
   semi = integrator.p
-  save_mesh(semi, solution_callback.output_directory, integrator.iter)
 
-<<<<<<< HEAD
-  @timeit_debug timer() "I/O" begin
-    save_element_variables(semi, u_ode, solution_callback, integrator)
-=======
+
   @trixi_timeit timer() "I/O" begin
-    @trixi_timeit timer() "save mesh" if mesh.unsaved_changes
-      mesh.current_filename = save_mesh_file(mesh, solution_callback.output_directory, iter)
-      mesh.unsaved_changes = false
-    end
-
-    element_variables = Dict{Symbol, Any}()
-    @trixi_timeit timer() "get element variables" begin
-      get_element_variables!(element_variables, u_ode, semi)
-      callbacks = integrator.opts.callback
-      if callbacks isa CallbackSet
-        for cb in callbacks.continuous_callbacks
-          get_element_variables!(element_variables, u_ode, semi, cb; t=integrator.t, iter=integrator.iter)
-        end
-        for cb in callbacks.discrete_callbacks
-          get_element_variables!(element_variables, u_ode, semi, cb; t=integrator.t, iter=integrator.iter)
-        end
-      end
-    end
-
-    @trixi_timeit timer() "save solution" save_solution_file(u_ode, t, dt, iter, semi, solution_callback, element_variables)
->>>>>>> f60b2c2e
+    @trixi_timeit timer() "save mesh" save_mesh(semi, solution_callback.output_directory, integrator.iter)
+    save_solution_file(semi, u_ode, solution_callback, integrator)
   end
 
   # avoid re-evaluating possible FSAL stages
@@ -170,30 +145,35 @@
 end
 
 
-@inline function save_element_variables(semi::AbstractSemidiscretization, u_ode, solution_callback, integrator; system="")
+@inline function save_solution_file(semi::AbstractSemidiscretization, u_ode, solution_callback,
+                                    integrator; system="")
   @unpack t, dt, iter = integrator
 
   element_variables = Dict{Symbol, Any}()
-  get_element_variables!(element_variables, u_ode, semi)
-  callbacks = integrator.opts.callback
-  if callbacks isa CallbackSet
-    for cb in callbacks.continuous_callbacks
-      get_element_variables!(element_variables, u_ode, semi, cb; t=integrator.t, iter=integrator.iter)
-    end
-    for cb in callbacks.discrete_callbacks
-      get_element_variables!(element_variables, u_ode, semi, cb; t=integrator.t, iter=integrator.iter)
+  @trixi_timeit timer() "get element variables" begin
+    get_element_variables!(element_variables, u_ode, semi)
+    callbacks = integrator.opts.callback
+    if callbacks isa CallbackSet
+      for cb in callbacks.continuous_callbacks
+        get_element_variables!(element_variables, u_ode, semi, cb; t=integrator.t, iter=integrator.iter)
+      end
+      for cb in callbacks.discrete_callbacks
+        get_element_variables!(element_variables, u_ode, semi, cb; t=integrator.t, iter=integrator.iter)
+      end
     end
   end
 
-  save_solution_file(u_ode, t, dt, iter, semi, solution_callback, element_variables, system=system)
+  @trixi_timeit timer() "save solution" save_solution_file(u_ode, t, dt, iter, semi,
+                                                           solution_callback, element_variables,
+                                                           system=system)
 end
 
 
-@inline function save_element_variables(semi::SemidiscretizationCoupled, u_ode, solution_callback, integrator)
+@inline function save_solution_file(semi::SemidiscretizationCoupled, u_ode, solution_callback, integrator)
   @unpack semis, u_indices = semi
 
   for i in 1:nmeshes(semi)
-    save_element_variables(semis[i], u_ode[u_indices[i]], solution_callback, integrator, system=i)
+    save_solution_file(semis[i], u_ode[u_indices[i]], solution_callback, integrator, system=i)
   end
 end
 
@@ -202,14 +182,9 @@
                                     semi::AbstractSemidiscretization, solution_callback,
                                     element_variables=Dict{Symbol,Any}(); system="")
   mesh, equations, solver, cache = mesh_equations_solver_cache(semi)
-<<<<<<< HEAD
-  u = wrap_array(u_ode, mesh, equations, solver, cache)
-  save_solution_file(u, t, dt, iter, mesh, equations, solver, cache, 
-                     solution_callback, element_variables; system=system)
-=======
   u = wrap_array_native(u_ode, mesh, equations, solver, cache)
-  save_solution_file(u, t, dt, iter, mesh, equations, solver, cache, solution_callback, element_variables)
->>>>>>> f60b2c2e
+  save_solution_file(u, t, dt, iter, mesh, equations, solver, cache, solution_callback,
+                     element_variables; system=system)
 end
 
 
