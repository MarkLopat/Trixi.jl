--- conflicted
+++ resolved
@@ -8,12 +8,8 @@
 using ...Trixi
 using ..Solvers # Use everything to allow method extension via "function <parent_module>.<method>"
 using ...Equations: AbstractEquation, initial_conditions, calcflux!, calcflux_twopoint!,
-<<<<<<< HEAD
-                    riemann!, sources!, calc_max_dt, cons2entropy, cons2indicator!, cons2prim
-=======
-                    riemann!, sources, calc_max_dt, cons2entropy, cons2indicator!, cons2prim,
+                    riemann!, sources!, calc_max_dt, cons2entropy, cons2indicator!, cons2prim,
                     noncons_surface_flux!
->>>>>>> 2f9a1573
 import ...Equations: nvariables # Import to allow method extension
 using ...Auxiliary: timer, parameter
 using ...Mesh: TreeMesh
