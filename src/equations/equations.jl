
# Retrieve number of variables from equation instance
@inline nvariables(::AbstractEquations{NDIMS, NVARS}) where {NDIMS, NVARS} = NVARS

# TODO: Taal performance, 1:NVARS vs. Base.OneTo(NVARS) vs. SOneTo(NVARS)
@inline eachvariable(equations::AbstractEquations) = Base.OneTo(nvariables(equations))

"""
    get_name(equations::AbstractEquations)

Returns the canonical, human-readable name for the given system of equations.

# Examples
```jldoctest
julia> Trixi.get_name(CompressibleEulerEquations1D(1.4))
"CompressibleEulerEquations1D"
```
"""
get_name(equations::AbstractEquations) = equations |> typeof |> nameof |> string


# Add methods to show some information on systems of equations.
function Base.show(io::IO, equations::AbstractEquations)
  # Since this is not performance-critical, we can use `@nospecialize` to reduce latency.
  @nospecialize equations # reduce precompilation time

  print(io, get_name(equations), " with ")
  if nvariables(equations) == 1
    print(io, "one variable")
  else
    print(io, nvariables(equations), " variables")
  end
end

function Base.show(io::IO, ::MIME"text/plain", equations::AbstractEquations)
  # Since this is not performance-critical, we can use `@nospecialize` to reduce latency.
  @nospecialize equations # reduce precompilation time

  if get(io, :compact, false)
    show(io, equations)
  else
    summary_header(io, get_name(equations))
    summary_line(io, "#variables", nvariables(equations))
    for variable in eachvariable(equations)
      summary_line(increment_indent(io),
                   "variable " * string(variable),
                   varnames(cons2cons, equations)[variable])
    end
    summary_footer(io)
  end
end


@inline Base.ndims(::AbstractEquations{NDIMS}) where NDIMS = NDIMS


"""
    flux(u, orientation, equations)

Given the conservative variables `u`, calculate the (physical) flux in spatial
direction `orientation` for the coressponding set of governing `equations`
`orientation` is `1`, `2`, and `3` for the x-, y-, and z-directions, respectively.
"""
function flux end


# set sensible default values that may be overwritten by specific equations
have_nonconservative_terms(::AbstractEquations) = Val(false)
have_constant_speed(::AbstractEquations) = Val(false)

default_analysis_errors(::AbstractEquations)     = (:l2_error, :linf_error)
default_analysis_integrals(::AbstractEquations)  = (entropy_timederivative,)


"""
<<<<<<< HEAD
    flux_central(u_ll, u_rr, orientation, equations::AbstractEquations)
    flux_central(u_ll, u_rr, gradients_ll, gradients_rr, orientation, equations::AbstractEquations)

The classical central numerical flux `f((u_ll) + f(u_rr)) / 2`. When this flux is
used as volume flux, the discretization is equivalent to the classical weak form
DG method (except floating point errors). The second version call the parabolic flux, which requires
the gradients as additional arguments.
=======
    cons2cons(u, equations)

Return the conserved variables `u`. While this function is as trivial as `identity`,
it is also as useful.
"""
@inline cons2cons(u, ::AbstractEquations) = u
function cons2prim#=(u, ::AbstractEquations)=# end
@inline Base.first(u, ::AbstractEquations) = first(u)

"""
    cons2prim(u, equations)

Convert the conserved variables `u` to the primitive variables for a given set of
`equations`. The inverse conversion is performed by [`prim2cons`](@ref).
>>>>>>> a00283eb
"""
function cons2prim end

<<<<<<< HEAD
  # Average regular fluxes
  return 0.5 * (f_ll + f_rr)
end
@inline function flux_central(u_ll, u_rr, gradients_ll, gradients_rr, orientation, equations::AbstractEquations)
  # Calculate regular 1D fluxes
  f_ll = calcflux(u_ll, gradients_ll, orientation, equations)
  f_rr = calcflux(u_rr, gradients_rr, orientation, equations)

  # Average regular fluxes
  return 0.5 * (f_ll + f_rr)
end
=======
"""
    prim2cons(u, equations)
>>>>>>> a00283eb

Convert the conserved variables `u` to the primitive variables for a given set of
`equations`. The inverse conversion is performed by [`cons2prim`](@ref).
"""
function prim2cons end

"""
    entropy(u, equations)

Return the chosen entropy of the conserved variables `u` for a given set of
`equations`.
"""
function entropy end

"""
    cons2entropy(u, equations)

Convert the conserved variables `u` to the entropy variables for a given set of
`equations` with chosen standard [`entropy`](@ref). The inverse conversion is
performed by [`entropy2cons`](@ref).
"""
function cons2entropy end

"""
    entropy2cons(w, equations)

Convert the entropy variables `w` based on a standard [`entropy`](@ref) to the
conserved variables for a given set of `equations` . The inverse conversion is
performed by [`cons2entropy`](@ref).
"""
function entropy2cons end


# FIXME: Deprecations introduced in v0.3
@deprecate varnames_cons(equations) varnames(cons2cons, equations)
@deprecate varnames_prim(equations) varnames(cons2prim, equations)
@deprecate flux_upwind(u_ll, u_rr, orientation, equations) flux_godunov(u_ll, u_rr, orientation, equations)
@deprecate calcflux(u, orientation, equations) flux(u, orientation, equations)


####################################################################################################
# Include files with actual implementations for different systems of equations.

# Numerical flux formulations that are independent of the specific system of equations
include("numerical_fluxes.jl")

# Linear scalar advection
abstract type AbstractLinearScalarAdvectionEquation{NDIMS, NVARS} <: AbstractEquations{NDIMS, NVARS} end
include("linear_scalar_advection_1d.jl")
include("linear_scalar_advection_2d.jl")
include("linear_scalar_advection_3d.jl")

# Inviscid Burgers
abstract type AbstractInviscidBurgersEquation{NDIMS, NVARS} <: AbstractEquations{NDIMS, NVARS} end
include("inviscid_burgers_1d.jl")

# CompressibleEulerEquations
abstract type AbstractCompressibleEulerEquations{NDIMS, NVARS} <: AbstractEquations{NDIMS, NVARS} end
include("compressible_euler_1d.jl")
include("compressible_euler_2d.jl")
include("compressible_euler_3d.jl")

# CompressibleEulerMulticomponentEquations
abstract type AbstractCompressibleEulerMulticomponentEquations{NDIMS, NVARS, NCOMP} <: AbstractEquations{NDIMS, NVARS} end
include("compressible_euler_multicomponent_1d.jl")
include("compressible_euler_multicomponent_2d.jl")

# Retrieve number of components from equation instance for the multicomponent case
@inline ncomponents(::AbstractCompressibleEulerMulticomponentEquations{NDIMS, NVARS, NCOMP}) where {NDIMS, NVARS, NCOMP} = NCOMP
@inline eachcomponent(equations::AbstractCompressibleEulerMulticomponentEquations) = Base.OneTo(ncomponents(equations))

# Ideal MHD
abstract type AbstractIdealGlmMhdEquations{NDIMS, NVARS} <: AbstractEquations{NDIMS, NVARS} end
include("ideal_glm_mhd_1d.jl")
include("ideal_glm_mhd_2d.jl")
include("ideal_glm_mhd_3d.jl")

# IdealGlmMhdMulticomponentEquations
abstract type AbstractIdealGlmMhdMulticomponentEquations{NDIMS, NVARS, NCOMP} <: AbstractEquations{NDIMS, NVARS} end
include("ideal_glm_mhd_multicomponent_1d.jl")
include("ideal_glm_mhd_multicomponent_2d.jl")

# Retrieve number of components from equation instance for the multicomponent case
@inline ncomponents(::AbstractIdealGlmMhdMulticomponentEquations{NDIMS, NVARS, NCOMP}) where {NDIMS, NVARS, NCOMP} = NCOMP
@inline eachcomponent(equations::AbstractIdealGlmMhdMulticomponentEquations) = Base.OneTo(ncomponents(equations))

# Diffusion equation: first order hyperbolic system
abstract type AbstractHyperbolicDiffusionEquations{NDIMS, NVARS} <: AbstractEquations{NDIMS, NVARS} end
include("hyperbolic_diffusion_1d.jl")
include("hyperbolic_diffusion_2d.jl")
include("hyperbolic_diffusion_3d.jl")

# Lattice-Boltzmann equation (advection part only)
abstract type AbstractLatticeBoltzmannEquations{NDIMS, NVARS} <: AbstractEquations{NDIMS, NVARS} end
include("lattice_boltzmann_2d.jl")
include("lattice_boltzmann_3d.jl")

<<<<<<< HEAD
# Gradient equations
abstract type AbstractGradientEquations{NDIMS, NVARS} <: AbstractEquations{NDIMS, NVARS} end
include("gradient_equations_2d.jl")

# Heat equation
abstract type AbstractHeatEquation{NDIMS, NVARS} <: AbstractEquations{NDIMS, NVARS} end
include("heat_equation_2d.jl")

# Linear scalar advection-diffusion equation
abstract type AbstractLinearAdvectionDiffusionEquation{NDIMS, NVARS} <: AbstractEquations{NDIMS, NVARS} end
include("linear_advection_diffusion_2d.jl")
=======
# Acoustic perturbation equations
abstract type AbstractAcousticPerturbationEquations{NDIMS, NVARS} <: AbstractEquations{NDIMS, NVARS} end
include("acoustic_perturbation_2d.jl")
>>>>>>> a00283eb
<|MERGE_RESOLUTION|>--- conflicted
+++ resolved
@@ -73,15 +73,6 @@
 
 
 """
-<<<<<<< HEAD
-    flux_central(u_ll, u_rr, orientation, equations::AbstractEquations)
-    flux_central(u_ll, u_rr, gradients_ll, gradients_rr, orientation, equations::AbstractEquations)
-
-The classical central numerical flux `f((u_ll) + f(u_rr)) / 2`. When this flux is
-used as volume flux, the discretization is equivalent to the classical weak form
-DG method (except floating point errors). The second version call the parabolic flux, which requires
-the gradients as additional arguments.
-=======
     cons2cons(u, equations)
 
 Return the conserved variables `u`. While this function is as trivial as `identity`,
@@ -96,26 +87,11 @@
 
 Convert the conserved variables `u` to the primitive variables for a given set of
 `equations`. The inverse conversion is performed by [`prim2cons`](@ref).
->>>>>>> a00283eb
 """
 function cons2prim end
 
-<<<<<<< HEAD
-  # Average regular fluxes
-  return 0.5 * (f_ll + f_rr)
-end
-@inline function flux_central(u_ll, u_rr, gradients_ll, gradients_rr, orientation, equations::AbstractEquations)
-  # Calculate regular 1D fluxes
-  f_ll = calcflux(u_ll, gradients_ll, orientation, equations)
-  f_rr = calcflux(u_rr, gradients_rr, orientation, equations)
-
-  # Average regular fluxes
-  return 0.5 * (f_ll + f_rr)
-end
-=======
 """
     prim2cons(u, equations)
->>>>>>> a00283eb
 
 Convert the conserved variables `u` to the primitive variables for a given set of
 `equations`. The inverse conversion is performed by [`cons2prim`](@ref).
@@ -213,7 +189,10 @@
 include("lattice_boltzmann_2d.jl")
 include("lattice_boltzmann_3d.jl")
 
-<<<<<<< HEAD
+# Acoustic perturbation equations
+abstract type AbstractAcousticPerturbationEquations{NDIMS, NVARS} <: AbstractEquations{NDIMS, NVARS} end
+include("acoustic_perturbation_2d.jl")
+
 # Gradient equations
 abstract type AbstractGradientEquations{NDIMS, NVARS} <: AbstractEquations{NDIMS, NVARS} end
 include("gradient_equations_2d.jl")
@@ -224,9 +203,4 @@
 
 # Linear scalar advection-diffusion equation
 abstract type AbstractLinearAdvectionDiffusionEquation{NDIMS, NVARS} <: AbstractEquations{NDIMS, NVARS} end
-include("linear_advection_diffusion_2d.jl")
-=======
-# Acoustic perturbation equations
-abstract type AbstractAcousticPerturbationEquations{NDIMS, NVARS} <: AbstractEquations{NDIMS, NVARS} end
-include("acoustic_perturbation_2d.jl")
->>>>>>> a00283eb
+include("linear_advection_diffusion_2d.jl")