--- conflicted
+++ resolved
@@ -168,12 +168,12 @@
 
 
 # Save current mesh with some context information as an HDF5 file.
-<<<<<<< HEAD
 function save_mesh_file(mesh::TreeMesh, output_directory, timestep=0)
-=======
-save_mesh_file(mesh, timestep=-1) = save_mesh_file(mesh, timestep, mpi_parallel())
-function save_mesh_file(mesh::TreeMesh, timestep, mpi_parallel::Val{false})
->>>>>>> 1d8401f4
+  save_mesh_file(mesh, output_directory, timestep, mpi_parallel())
+end
+
+function save_mesh_file(mesh::TreeMesh, output_directory, timestep,
+                        mpi_parallel::Val{false})
   # Create output directory (if it does not exist)
   mkpath(output_directory)
 
@@ -184,7 +184,6 @@
     filename = joinpath(output_directory, "mesh.h5")
   end
 
-  # Create output directory (if it does not exist)
   # Open file (clobber existing content)
   h5open(filename, "w") do file
     # Add context information as attributes
